--- conflicted
+++ resolved
@@ -1,13 +1,8 @@
  
 <template>
   <Sidebar />
-<<<<<<< HEAD
-  <MyAppBar2 />
-  <MinuteDisplay /> 
-=======
   <Topbar title="Meeting Minutes" />
   <MinuteDisplay />
->>>>>>> 41ad713f
 </template>
  
 
